# YOLOv5 🚀 by Ultralytics, AGPL-3.0 license
# Hyperparameters for low-augmentation COCO training from scratch
# python train.py --batch 64 --cfg yolov5n6.yaml --weights '' --data coco.yaml --img 640 --epochs 300 --linear
# See tutorials for hyperparameter evolution https://github.com/ultralytics/yolov5#tutorials

lr0: 0.01 # initial learning rate (SGD=1E-2, Adam=1E-3)
lrf: 0.01 # final OneCycleLR learning rate (lr0 * lrf)
momentum: 0.937 # SGD momentum/Adam beta1
weight_decay: 0.0005 # optimizer weight decay 5e-4
warmup_epochs: 3.0 # warmup epochs (fractions ok)
warmup_momentum: 0.8 # warmup initial momentum
warmup_bias_lr: 0.1 # warmup initial bias lr
box: 0.05 # box loss gain
cls: 0.5 # cls loss gain
cls_pw: 1.0 # cls BCELoss positive_weight
obj: 1.0 # obj loss gain (scale with pixels)
obj_pw: 1.0 # obj BCELoss positive_weight
iou_t: 0.20 # IoU training threshold
anchor_t: 4.0 # anchor-multiple threshold
# anchors: 3  # anchors per output layer (0 to ignore)
<<<<<<< HEAD
fl_gamma: 0.0  # focal loss gamma (efficientDet default gamma=1.5)
hsv_h: 0.015  # image HSV-Hue augmentation (fraction)
hsv_s: 0.7  # image HSV-Saturation augmentation (fraction)
hsv_v: 0.4  # image HSV-Value augmentation (fraction)
degrees: 0.0  # image rotation (+/- deg)
translate: 0.1  # image translation (+/- fraction)
scale: 0.5  # image scale (+/- gain)
shear: 0.0  # image shear (+/- deg)
perspective: 0.0  # image perspective (+/- fraction), range 0-0.001
flipud: 0.0  # image flip up-down (probability)
fliplr: 0.5  # image flip left-right (probability)
mosaic: 1.0  # image mosaic (probability)
mixup: 0.0  # image mixup (probability)
copy_paste: 0.0  # segment copy-paste (probability)
bbox_patch: 0.3  # add patches to bboxes
=======
fl_gamma: 0.0 # focal loss gamma (efficientDet default gamma=1.5)
hsv_h: 0.015 # image HSV-Hue augmentation (fraction)
hsv_s: 0.7 # image HSV-Saturation augmentation (fraction)
hsv_v: 0.4 # image HSV-Value augmentation (fraction)
degrees: 0.0 # image rotation (+/- deg)
translate: 0.1 # image translation (+/- fraction)
scale: 0.5 # image scale (+/- gain)
shear: 0.0 # image shear (+/- deg)
perspective: 0.0 # image perspective (+/- fraction), range 0-0.001
flipud: 0.0 # image flip up-down (probability)
fliplr: 0.5 # image flip left-right (probability)
mosaic: 1.0 # image mosaic (probability)
mixup: 0.0 # image mixup (probability)
copy_paste: 0.0 # segment copy-paste (probability)
>>>>>>> 41603da1
<|MERGE_RESOLUTION|>--- conflicted
+++ resolved
@@ -18,7 +18,6 @@
 iou_t: 0.20 # IoU training threshold
 anchor_t: 4.0 # anchor-multiple threshold
 # anchors: 3  # anchors per output layer (0 to ignore)
-<<<<<<< HEAD
 fl_gamma: 0.0  # focal loss gamma (efficientDet default gamma=1.5)
 hsv_h: 0.015  # image HSV-Hue augmentation (fraction)
 hsv_s: 0.7  # image HSV-Saturation augmentation (fraction)
@@ -33,20 +32,4 @@
 mosaic: 1.0  # image mosaic (probability)
 mixup: 0.0  # image mixup (probability)
 copy_paste: 0.0  # segment copy-paste (probability)
-bbox_patch: 0.3  # add patches to bboxes
-=======
-fl_gamma: 0.0 # focal loss gamma (efficientDet default gamma=1.5)
-hsv_h: 0.015 # image HSV-Hue augmentation (fraction)
-hsv_s: 0.7 # image HSV-Saturation augmentation (fraction)
-hsv_v: 0.4 # image HSV-Value augmentation (fraction)
-degrees: 0.0 # image rotation (+/- deg)
-translate: 0.1 # image translation (+/- fraction)
-scale: 0.5 # image scale (+/- gain)
-shear: 0.0 # image shear (+/- deg)
-perspective: 0.0 # image perspective (+/- fraction), range 0-0.001
-flipud: 0.0 # image flip up-down (probability)
-fliplr: 0.5 # image flip left-right (probability)
-mosaic: 1.0 # image mosaic (probability)
-mixup: 0.0 # image mixup (probability)
-copy_paste: 0.0 # segment copy-paste (probability)
->>>>>>> 41603da1
+bbox_patch: 0.3  # add patches to bboxes